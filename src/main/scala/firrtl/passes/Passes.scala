--- conflicted
+++ resolved
@@ -12,22 +12,15 @@
 
 import scala.collection.mutable
 
-<<<<<<< HEAD
-=======
 /** [[Pass]] is simple transform that is generally part of a larger [[Transform]]
   * Has an [[UnknownForm]], because larger [[Transform]] should specify form
   */
->>>>>>> 67eb4e2d
 trait Pass extends Transform {
   def inputForm: CircuitForm = UnknownForm
   def outputForm: CircuitForm = UnknownForm
   def run(c: Circuit): Circuit
   def execute(state: CircuitState): CircuitState = {
     val result = (state.form, inputForm) match {
-<<<<<<< HEAD
-      case (UnknownForm, UnknownForm) => run(state.circuit)
-=======
->>>>>>> 67eb4e2d
       case (_, UnknownForm) => run(state.circuit)
       case (UnknownForm, _) => run(state.circuit)
       case (x, y) if x > y =>
