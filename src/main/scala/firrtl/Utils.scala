--- conflicted
+++ resolved
@@ -394,15 +394,9 @@
     }
     case vx => UnknownType
   }
-<<<<<<< HEAD
-
-  def error(str: String) = throw new FIRRTLException(str)
-=======
-//>>>>>>> e54fb610c6bf0a7fe5c9c0f0e0b3acbb3728cfd0
    
 // =================================
   def error(str: String, cause: Throwable = null) = throw new FIRRTLException(str, cause)
->>>>>>> edcb81a3
 
 //// =============== EXPANSION FUNCTIONS ================
   def get_size(t: Type): Int = t match {
