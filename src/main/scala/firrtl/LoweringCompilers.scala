// See LICENSE for license details.

package firrtl

sealed abstract class CoreTransform extends SeqTransform

/** This transforms "CHIRRTL", the chisel3 IR, to "Firrtl". Note the resulting
  * circuit has only IR nodes, not WIR.
  * TODO(izraelevitz): Create RenameMap from RemoveCHIRRTL
  */
class ChirrtlToHighFirrtl extends CoreTransform {
  def inputForm = ChirrtlForm
  def outputForm = HighForm
  def transforms = Seq(
    passes.CheckChirrtl,
    passes.CInferTypes,
    passes.CInferMDir,
    passes.RemoveCHIRRTL)
}

/** Converts from the bare intermediate representation (ir.scala)
  * to a working representation (WIR.scala)
  */
class IRToWorkingIR extends CoreTransform {
  def inputForm = HighForm
  def outputForm = HighForm
  def transforms = Seq(passes.ToWorkingIR)
}

/** Resolves types, kinds, and genders, and checks the circuit legality.
  * Operates on working IR nodes and high Firrtl.
  */
class ResolveAndCheck extends CoreTransform {
  def inputForm = HighForm
  def outputForm = HighForm
  def transforms = Seq(
    passes.CheckHighForm,
    passes.ResolveKinds,
    passes.InferTypes,
    passes.CheckTypes,
    passes.Uniquify,
    passes.ResolveKinds,
    passes.InferTypes,
    passes.InferIntervals,
    passes.ResolveGenders,
    passes.CheckGenders,
    passes.InferWidths,
    passes.CheckWidths)
}

/** Expands aggregate connects, removes dynamic accesses, and when
  * statements. Checks for uninitialized values. Must accept a
  * well-formed graph.
  * Operates on working IR nodes.
  */
class HighFirrtlToMiddleFirrtl extends CoreTransform {
  def inputForm = HighForm
  def outputForm = MidForm
  def transforms = Seq(
    passes.PullMuxes,
    passes.ReplaceAccesses,
    passes.ExpandConnects,
    passes.RemoveAccesses,
    passes.ExpandWhens,
    passes.CheckInitialization,
    passes.ResolveKinds,
    passes.InferTypes,
    passes.CheckTypes,
    passes.ResolveGenders,
    passes.InferWidths,
    passes.CheckWidths,
    passes.ConvertFixedToSInt,
    passes.ZeroWidth)
}

/** Expands all aggregate types into many ground-typed components. Must
  * accept a well-formed graph of only middle Firrtl features.
  * Operates on working IR nodes.
  * TODO(izraelevitz): Create RenameMap from RemoveCHIRRTL
  */
class MiddleFirrtlToLowFirrtl extends CoreTransform {
  def inputForm = MidForm
  def outputForm = LowForm
  def transforms = Seq(
    passes.LowerTypes,
    passes.ResolveKinds,
    passes.InferTypes,
    passes.ResolveGenders,
    passes.InferWidths,
<<<<<<< HEAD
    passes.ConvertIntervalToSInt,
    passes.ConvertFixedToSInt,
    passes.Legalize)
=======
    passes.Legalize,
    passes.CheckCombLoops)
>>>>>>> 7d0b4870
}

/** Runs a series of optimization passes on LowFirrtl
  * @note This is currently required for correct Verilog emission
  * TODO Fix the above note
  */
class LowFirrtlOptimization extends CoreTransform {
  def inputForm = LowForm
  def outputForm = LowForm
  def transforms = Seq(
    passes.RemoveValidIf,
    passes.ConstProp,
    passes.PadWidths,
    passes.ConstProp,
    passes.Legalize,
    passes.memlib.VerilogMemDelays, // TODO move to Verilog emitter
    passes.ConstProp,
    passes.SplitExpressions,
    passes.CommonSubexpressionElimination,
    passes.DeadCodeElimination)
}


import CompilerUtils.getLoweringTransforms
import firrtl.transforms.BlackBoxSourceHelper

/** Emits input circuit
  * Will replace Chirrtl constructs with Firrtl
  */
class HighFirrtlCompiler extends Compiler {
  def emitter = new HighFirrtlEmitter
  def transforms: Seq[Transform] = getLoweringTransforms(ChirrtlForm, HighForm)
}

/** Emits middle Firrtl input circuit */
class MiddleFirrtlCompiler extends Compiler {
  def emitter = new MiddleFirrtlEmitter
  def transforms: Seq[Transform] = getLoweringTransforms(ChirrtlForm, MidForm)
}

/** Emits lowered input circuit */
class LowFirrtlCompiler extends Compiler {
  def emitter = new LowFirrtlEmitter
  def transforms: Seq[Transform] = getLoweringTransforms(ChirrtlForm, LowForm)
}

/** Emits Verilog */
class VerilogCompiler extends Compiler {
  def emitter = new VerilogEmitter
  def transforms: Seq[Transform] = getLoweringTransforms(ChirrtlForm, LowForm) ++
    Seq(new LowFirrtlOptimization, new BlackBoxSourceHelper)
}<|MERGE_RESOLUTION|>--- conflicted
+++ resolved
@@ -87,14 +87,11 @@
     passes.InferTypes,
     passes.ResolveGenders,
     passes.InferWidths,
-<<<<<<< HEAD
+    //TODO (CHICK) find where these should really go
     passes.ConvertIntervalToSInt,
     passes.ConvertFixedToSInt,
-    passes.Legalize)
-=======
     passes.Legalize,
     passes.CheckCombLoops)
->>>>>>> 7d0b4870
 }
 
 /** Runs a series of optimization passes on LowFirrtl
