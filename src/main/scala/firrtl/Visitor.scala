// See LICENSE for license details.

package firrtl

import org.antlr.v4.runtime.ParserRuleContext
import org.antlr.v4.runtime.tree.TerminalNode
import scala.collection.JavaConverters._
import scala.collection.mutable
import firrtl.antlr._
import PrimOps._
import FIRRTLParser._
import Parser.{AppendInfo, GenInfo, IgnoreInfo, InfoMode, UseInfo}
import firrtl.ir._
import Utils.throwInternalError


class Visitor(infoMode: InfoMode) extends FIRRTLBaseVisitor[FirrtlNode] {
  // Strip file path
  private def stripPath(filename: String) = filename.drop(filename.lastIndexOf("/") + 1)

  // Check if identifier is made of legal characters
  private def legalId(id: String) = {
    val legalChars = ('A' to 'Z').toSet ++ ('a' to 'z').toSet ++ ('0' to '9').toSet ++ Set('_', '$')
    id forall legalChars
  }

  def visit[FirrtlNode](ctx: FIRRTLParser.CircuitContext): Circuit = visitCircuit(ctx)

  //  These regex have to change if grammar changes
  private val HexPattern = """\"*h([+\-]?[a-zA-Z0-9]+)\"*""".r
  private val DecPattern = """([+\-]?[1-9]\d*)""".r
  private val ZeroPattern = "0".r

  private def string2BigInt(s: String): BigInt = {
    // private define legal patterns
    s match {
      case ZeroPattern(_*) => BigInt(0)
      case HexPattern(hexdigits) => BigInt(hexdigits, 16)
      case DecPattern(num) => BigInt(num, 10)
      case _ => throw new Exception("Invalid String for conversion to BigInt " + s)
    }
  }

  private def string2Int(s: String): Int = string2BigInt(s).toInt

  private def visitInfo(ctx: Option[FIRRTLParser.InfoContext], parentCtx: ParserRuleContext): Info = {
    def genInfo(filename: String): String =
      stripPath(filename) + "@" + parentCtx.getStart.getLine + "." +
        parentCtx.getStart.getCharPositionInLine
    lazy val useInfo: String = ctx match {
      case Some(info) => info.getText.drop(2).init // remove surrounding @[ ... ]
      case None => ""
    }
    infoMode match {
      case UseInfo =>
        if (useInfo.length == 0) NoInfo
        else ir.FileInfo(ir.StringLit.unescape(useInfo))
      case AppendInfo(filename) =>
        val newInfo = useInfo + ":" + genInfo(filename)
        ir.FileInfo(ir.StringLit.unescape(newInfo))
      case GenInfo(filename) =>
        ir.FileInfo(ir.StringLit.unescape(genInfo(filename)))
      case IgnoreInfo => NoInfo
    }
  }

  private def visitCircuit[FirrtlNode](ctx: FIRRTLParser.CircuitContext): Circuit =
    Circuit(visitInfo(Option(ctx.info), ctx), ctx.module.asScala.map(visitModule), ctx.id.getText)

  private def visitModule[FirrtlNode](ctx: FIRRTLParser.ModuleContext): DefModule = {
    val info = visitInfo(Option(ctx.info), ctx)
    ctx.getChild(0).getText match {
      case "module" => Module(info, ctx.id.getText, ctx.port.asScala.map(visitPort),
        if (ctx.moduleBlock() != null)
          visitBlock(ctx.moduleBlock())
        else EmptyStmt)
      case "extmodule" =>
        val defname = if (ctx.defname != null) ctx.defname.id.getText else ctx.id.getText
        val ports = ctx.port.asScala map visitPort
        val params = ctx.parameter.asScala map visitParameter
        ExtModule(info, ctx.id.getText, ports, defname, params)
    }
  }

  private def visitPort[FirrtlNode](ctx: FIRRTLParser.PortContext): Port = {
    Port(visitInfo(Option(ctx.info), ctx), ctx.id.getText, visitDir(ctx.dir), visitType(ctx.`type`))
  }

  private def visitParameter[FirrtlNode](ctx: FIRRTLParser.ParameterContext): Param = {
    val name = ctx.id.getText
    (ctx.intLit, ctx.StringLit, ctx.DoubleLit, ctx.RawString) match {
      case (int, null, null, null) => IntParam(name, string2BigInt(int.getText))
      case (null, str, null, null) => StringParam(name, visitStringLit(str))
      case (null, null, dbl, null) => DoubleParam(name, dbl.getText.toDouble)
<<<<<<< HEAD
      case (null, null, null, raw) => RawStringParam(name, raw.getText.tail.init) // Remove "\'"s
=======
      case (null, null, null, raw) => RawStringParam(name, raw.getText.tail.init.replace("\\'", "'")) // Remove "\'"s
>>>>>>> 9b6ff229
      case _ => throwInternalError(s"visiting impossible parameter ${ctx.getText}")
    }
  }

  private def visitDir[FirrtlNode](ctx: FIRRTLParser.DirContext): Direction =
    ctx.getText match {
      case "input" => Input
      case "output" => Output
    }

  private def visitMdir[FirrtlNode](ctx: FIRRTLParser.MdirContext): MPortDir =
    ctx.getText match {
      case "infer" => MInfer
      case "read" => MRead
      case "write" => MWrite
      case "rdwr" => MReadWrite
    }

  // Match on a type instead of on strings?
  private def visitType[FirrtlNode](ctx: FIRRTLParser.TypeContext): Type = {
    def getWidth(n: IntLitContext): Width = IntWidth(string2BigInt(n.getText))
    ctx.getChild(0) match {
      case term: TerminalNode =>
        term.getText match {
          case "UInt" => if (ctx.getChildCount > 1) UIntType(IntWidth(string2BigInt(ctx.intLit(0).getText)))
          else UIntType(UnknownWidth)
          case "SInt" => if (ctx.getChildCount > 1) SIntType(IntWidth(string2BigInt(ctx.intLit(0).getText)))
          else SIntType(UnknownWidth)
          case "Fixed" => ctx.intLit.size match {
            case 0 => FixedType(UnknownWidth, UnknownWidth)
            case 1 => ctx.getChild(2).getText match {
              case "<" => FixedType(UnknownWidth, getWidth(ctx.intLit(0)))
              case _ => FixedType(getWidth(ctx.intLit(0)), UnknownWidth)
            }
            case 2 => FixedType(getWidth(ctx.intLit(0)), getWidth(ctx.intLit(1)))
          }
          case "Clock" => ClockType
          case "Analog" => if (ctx.getChildCount > 1) AnalogType(IntWidth(string2BigInt(ctx.intLit(0).getText)))
          else AnalogType(UnknownWidth)
          case "{" => BundleType(ctx.field.asScala.map(visitField))
        }
      case typeContext: TypeContext => new VectorType(visitType(ctx.`type`), string2Int(ctx.intLit(0).getText))
    }
  }

  private def visitField[FirrtlNode](ctx: FIRRTLParser.FieldContext): Field = {
    val flip = if (ctx.getChild(0).getText == "flip") Flip else Default
    Field(ctx.fieldId.getText, flip, visitType(ctx.`type`))
  }

  private def visitBlock[FirrtlNode](ctx: FIRRTLParser.ModuleBlockContext): Statement =
    Block(ctx.simple_stmt().asScala.flatMap(x => Option(x.stmt).map(visitStmt)))

  private def visitSuite[FirrtlNode](ctx: FIRRTLParser.SuiteContext): Statement =
    Block(ctx.simple_stmt().asScala.flatMap(x => Option(x.stmt).map(visitStmt)))


  // Memories are fairly complicated to translate thus have a dedicated method
  private def visitMem[FirrtlNode](ctx: FIRRTLParser.StmtContext): Statement = {
    val readers = mutable.ArrayBuffer.empty[String]
    val writers = mutable.ArrayBuffer.empty[String]
    val readwriters = mutable.ArrayBuffer.empty[String]
    case class ParamValue(typ: Option[Type] = None, lit: Option[Int] = None, ruw: Option[String] = None, unique: Boolean = true)
    val fieldMap = mutable.HashMap[String, ParamValue]()

    def parseMemFields(memFields: Seq[MemFieldContext]): Unit =
      memFields.foreach { field =>
        val fieldName = field.children.asScala(0).getText

        fieldName match {
          case "reader" => readers ++= field.id().asScala.map(_.getText)
          case "writer" => writers ++= field.id().asScala.map(_.getText)
          case "readwriter" => readwriters ++= field.id().asScala.map(_.getText)
          case _ =>
            val paramDef = fieldName match {
              case "data-type" => ParamValue(typ = Some(visitType(field.`type`())))
              case "read-under-write" => ParamValue(ruw = Some(field.ruw().getText)) // TODO
              case _ => ParamValue(lit = Some(field.intLit().getText.toInt))
            }
            if (fieldMap.contains(fieldName))
              throw new ParameterRedefinedException(s"Redefinition of $fieldName in FIRRTL line:${field.start.getLine}")
            else
              fieldMap(fieldName) = paramDef
        }
      }

    val info = visitInfo(Option(ctx.info), ctx)

    // Build map of different Memory fields to their values
    try {
      parseMemFields(ctx.memField().asScala)
    } catch {
      // attach line number
      case e: ParameterRedefinedException => throw new ParameterRedefinedException(s"[$info] ${e.message}")
    }

    // Check for required fields
    Seq("data-type", "depth", "read-latency", "write-latency") foreach { field =>
      fieldMap.getOrElse(field, throw new ParameterNotSpecifiedException(s"[$info] Required mem field $field not found"))
    }

    def lit(param: String) = fieldMap(param).lit.get
    val ruw = fieldMap.get("read-under-write").map(_.ruw).getOrElse(None)

    DefMemory(info,
      name = ctx.id(0).getText, dataType = fieldMap("data-type").typ.get,
      depth = lit("depth"),
      writeLatency = lit("write-latency"), readLatency = lit("read-latency"),
      readers = readers, writers = writers, readwriters = readwriters,
      readUnderWrite = ruw
    )
  }

  // visitStringLit
  private def visitStringLit[FirrtlNode](node: TerminalNode): StringLit = {
    val raw = node.getText.tail.init // Remove surrounding double quotes
    ir.StringLit.unescape(raw)
  }

  private def visitWhen[FirrtlNode](ctx: WhenContext): Conditionally = {
    val info = visitInfo(Option(ctx.info(0)), ctx)

    val alt: Statement =
      if (ctx.when() != null)
        visitWhen(ctx.when())
      else if (ctx.suite().asScala.length > 1)
        visitSuite(ctx.suite(1))
      else
        EmptyStmt

    Conditionally(info, visitExp(ctx.exp()), visitSuite(ctx.suite(0)), alt)
  }

  // visitStmt
  private def visitStmt[FirrtlNode](ctx: FIRRTLParser.StmtContext): Statement = {
    val ctx_exp = ctx.exp.asScala
    val info = visitInfo(Option(ctx.info), ctx)
    ctx.getChild(0) match {
      case when: WhenContext => visitWhen(when)
      case term: TerminalNode => term.getText match {
        case "wire" => DefWire(info, ctx.id(0).getText, visitType(ctx.`type`()))
        case "reg" =>
          val name = ctx.id(0).getText
          val tpe = visitType(ctx.`type`())
          val (reset, init) = {
            val rb = ctx.reset_block()
            if (rb != null) {
              val sr = rb.simple_reset(0).simple_reset0()
              (visitExp(sr.exp(0)), visitExp(sr.exp(1)))
            }
            else
              (UIntLiteral(0, IntWidth(1)), Reference(name, tpe))
          }
          DefRegister(info, name, tpe, visitExp(ctx_exp(0)), reset, init)
        case "mem" => visitMem(ctx)
        case "cmem" =>
          val t = visitType(ctx.`type`())
          t match {
            case (t: VectorType) => CDefMemory(info, ctx.id(0).getText, t.tpe, t.size, seq = false)
            case _ => throw new ParserException(s"${
              info
            }: Must provide cmem with vector type")
          }
        case "smem" =>
          val t = visitType(ctx.`type`())
          t match {
            case (t: VectorType) => CDefMemory(info, ctx.id(0).getText, t.tpe, t.size, seq = true)
            case _ => throw new ParserException(s"${
              info
            }: Must provide cmem with vector type")
          }
        case "inst" => DefInstance(info, ctx.id(0).getText, ctx.id(1).getText)
        case "node" => DefNode(info, ctx.id(0).getText, visitExp(ctx_exp(0)))

        case "stop(" => Stop(info, string2Int(ctx.intLit().getText), visitExp(ctx_exp(0)), visitExp(ctx_exp(1)))
        case "attach" => Attach(info, ctx_exp map visitExp)
        case "printf(" => Print(info, visitStringLit(ctx.StringLit), ctx_exp.drop(2).map(visitExp),
          visitExp(ctx_exp(0)), visitExp(ctx_exp(1)))
        case "skip" => EmptyStmt
      }
      // If we don't match on the first child, try the next one
      case _ =>
        ctx.getChild(1).getText match {
          case "<=" => Connect(info, visitExp(ctx_exp(0)), visitExp(ctx_exp(1)))
          case "<-" => PartialConnect(info, visitExp(ctx_exp(0)), visitExp(ctx_exp(1)))
          case "is" => IsInvalid(info, visitExp(ctx_exp(0)))
          case "mport" => CDefMPort(info, ctx.id(0).getText, UnknownType, ctx.id(1).getText, Seq(visitExp(ctx_exp(0)), visitExp(ctx_exp(1))), visitMdir(ctx.mdir))
        }
    }
  }

  private def visitExp[FirrtlNode](ctx: FIRRTLParser.ExpContext): Expression = {
    val ctx_exp = ctx.exp.asScala
    if (ctx.getChildCount == 1)
      Reference(ctx.getText, UnknownType)
    else
      ctx.getChild(0).getText match {
        case "UInt" =>
          if (ctx.getChildCount > 4) {
            val width = IntWidth(string2BigInt(ctx.intLit(0).getText))
            val value = string2BigInt(ctx.intLit(1).getText)
            UIntLiteral(value, width)
          } else {
            val value = string2BigInt(ctx.intLit(0).getText)
            UIntLiteral(value)
          }
        case "SInt" =>
          if (ctx.getChildCount > 4) {
            val width = string2BigInt(ctx.intLit(0).getText)
            val value = string2BigInt(ctx.intLit(1).getText)
            SIntLiteral(value, IntWidth(width))
          } else {
            val str = ctx.intLit(0).getText
            val value = string2BigInt(str)
            SIntLiteral(value)
          }
        case "validif(" => ValidIf(visitExp(ctx_exp(0)), visitExp(ctx_exp(1)), UnknownType)
        case "mux(" => Mux(visitExp(ctx_exp(0)), visitExp(ctx_exp(1)), visitExp(ctx_exp(2)), UnknownType)
        case _ =>
          ctx.getChild(1).getText match {
            case "." =>
              val expr1 = visitExp(ctx_exp(0))
              // TODO Workaround for #470
              if (ctx.fieldId == null) {
                ctx.DoubleLit.getText.split('.') match {
                  case Array(a, b) if legalId(a) && legalId(b) =>
                    val inner = new SubField(expr1, a, UnknownType)
                    new SubField(inner, b, UnknownType)
                  case Array() => throw new ParserException(s"Illegal Expression at ${ctx.getText}")
                }
              } else {
                new SubField(expr1, ctx.fieldId.getText, UnknownType)
              }
            case "[" => if (ctx.exp(1) == null)
              new SubIndex(visitExp(ctx_exp(0)), string2Int(ctx.intLit(0).getText), UnknownType)
            else new SubAccess(visitExp(ctx_exp(0)), visitExp(ctx_exp(1)), UnknownType)
            // Assume primop
            case _ => DoPrim(visitPrimop(ctx.primop), ctx_exp.map(visitExp),
              ctx.intLit.asScala.map(x => string2BigInt(x.getText)), UnknownType)
          }
      }
  }

  // stripSuffix("(") is included because in ANTLR concrete syntax we have to include open parentheses,
  //  see grammar file for more details
  private def visitPrimop[FirrtlNode](ctx: FIRRTLParser.PrimopContext): PrimOp = fromString(ctx.getText.stripSuffix("("))

  // visit Id and Keyword?
}<|MERGE_RESOLUTION|>--- conflicted
+++ resolved
@@ -92,11 +92,7 @@
       case (int, null, null, null) => IntParam(name, string2BigInt(int.getText))
       case (null, str, null, null) => StringParam(name, visitStringLit(str))
       case (null, null, dbl, null) => DoubleParam(name, dbl.getText.toDouble)
-<<<<<<< HEAD
-      case (null, null, null, raw) => RawStringParam(name, raw.getText.tail.init) // Remove "\'"s
-=======
       case (null, null, null, raw) => RawStringParam(name, raw.getText.tail.init.replace("\\'", "'")) // Remove "\'"s
->>>>>>> 9b6ff229
       case _ => throwInternalError(s"visiting impossible parameter ${ctx.getText}")
     }
   }
