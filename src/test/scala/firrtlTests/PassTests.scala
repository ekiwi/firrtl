// See LICENSE for license details.

package firrtlTests

import java.io.{StringWriter,Writer}
import org.scalatest.{FlatSpec, Matchers}
import org.scalatest.junit.JUnitRunner
import firrtl.ir.Circuit
import firrtl.Parser.UseInfo
import firrtl.passes.{Pass, PassExceptions, RemoveEmpty}
<<<<<<< HEAD
import firrtl.{
   Transform,
   SeqTransform,
   AnnotationMap,
   CircuitState,
   CircuitForm,
   ChirrtlForm,
   HighForm,
   MidForm,
   LowForm,
   ChirrtlToHighFirrtl,
   IRToWorkingIR,
   ResolveAndCheck,
   HighFirrtlToMiddleFirrtl,
   MiddleFirrtlToLowFirrtl,
   FirrtlEmitter,
   Compiler,
   Parser
}


// An example methodology for testing Firrtl Passes
// Spec class should extend this class
abstract class SimpleTransformSpec extends FlatSpec with Matchers with Compiler {
   def emitter = new FirrtlEmitter

=======
import firrtl._
import logger._

// An example methodology for testing Firrtl Passes
// Spec class should extend this class
abstract class SimpleTransformSpec extends FlatSpec with Matchers with Compiler with LazyLogging {
>>>>>>> 132d7baa
   // Utility function
   def parse(s: String): Circuit = Parser.parse(s.split("\n").toIterator, infoMode = UseInfo)
   def squash(c: Circuit): Circuit = RemoveEmpty.run(c)

   // Executes the test. Call in tests.
   def execute(annotations: AnnotationMap, input: String, check: String): Unit = {
      val finalState = compileAndEmit(CircuitState(parse(input), ChirrtlForm, Some(annotations)))
      val actual = RemoveEmpty.run(parse(finalState.getEmittedCircuit.value)).serialize
      val expected = parse(check).serialize
      logger.debug(actual)
      logger.debug(expected)
      (actual) should be (expected)
   }
   // Executes the test, should throw an error
   def failingexecute(annotations: AnnotationMap, input: String): Exception = {
      intercept[PassExceptions] {
         compile(CircuitState(parse(input), ChirrtlForm, Some(annotations)), Seq.empty)
      }
   }
}

class CustomResolveAndCheck(form: CircuitForm) extends SeqTransform {
  def inputForm = form
  def outputForm = form
  def transforms: Seq[Transform] = Seq[Transform](new ResolveAndCheck)
}

trait LowTransformSpec extends SimpleTransformSpec {
   def emitter = new LowFirrtlEmitter
   def transform: Transform
   def transforms: Seq[Transform] = Seq(
      new ChirrtlToHighFirrtl(),
      new IRToWorkingIR(),
      new ResolveAndCheck(),
      new HighFirrtlToMiddleFirrtl(),
      new MiddleFirrtlToLowFirrtl(),
      new CustomResolveAndCheck(LowForm),
      transform
   )
}

trait MiddleTransformSpec extends SimpleTransformSpec {
   def emitter = new MiddleFirrtlEmitter
   def transform: Transform
   def transforms: Seq[Transform] = Seq(
      new ChirrtlToHighFirrtl(),
      new IRToWorkingIR(),
      new ResolveAndCheck(),
      new HighFirrtlToMiddleFirrtl(),
      new CustomResolveAndCheck(MidForm),
      transform
   )
}

trait HighTransformSpec extends SimpleTransformSpec {
   def emitter = new HighFirrtlEmitter
   def transform: Transform
   def transforms = Seq(
      new ChirrtlToHighFirrtl(),
      new IRToWorkingIR(),
      new CustomResolveAndCheck(HighForm),
      transform
   )
}<|MERGE_RESOLUTION|>--- conflicted
+++ resolved
@@ -8,41 +8,12 @@
 import firrtl.ir.Circuit
 import firrtl.Parser.UseInfo
 import firrtl.passes.{Pass, PassExceptions, RemoveEmpty}
-<<<<<<< HEAD
-import firrtl.{
-   Transform,
-   SeqTransform,
-   AnnotationMap,
-   CircuitState,
-   CircuitForm,
-   ChirrtlForm,
-   HighForm,
-   MidForm,
-   LowForm,
-   ChirrtlToHighFirrtl,
-   IRToWorkingIR,
-   ResolveAndCheck,
-   HighFirrtlToMiddleFirrtl,
-   MiddleFirrtlToLowFirrtl,
-   FirrtlEmitter,
-   Compiler,
-   Parser
-}
-
-
-// An example methodology for testing Firrtl Passes
-// Spec class should extend this class
-abstract class SimpleTransformSpec extends FlatSpec with Matchers with Compiler {
-   def emitter = new FirrtlEmitter
-
-=======
 import firrtl._
 import logger._
 
 // An example methodology for testing Firrtl Passes
 // Spec class should extend this class
 abstract class SimpleTransformSpec extends FlatSpec with Matchers with Compiler with LazyLogging {
->>>>>>> 132d7baa
    // Utility function
    def parse(s: String): Circuit = Parser.parse(s.split("\n").toIterator, infoMode = UseInfo)
    def squash(c: Circuit): Circuit = RemoveEmpty.run(c)
