// See LICENSE for license details.

package firrtlTests
package transforms

import org.scalatest.FlatSpec
import org.scalatest.Matchers
import org.scalatest.junit.JUnitRunner
import scala.io.Source
import java.io._

import firrtl._
import firrtl.ir.{Circuit, Type, GroundType, IntWidth}
import firrtl.Parser
import firrtl.passes.PassExceptions
import firrtl.annotations.{
   Named,
   CircuitName,
   ModuleName,
   ComponentName,
   Annotation
}
import firrtl.transforms.TopWiring._


/**
 * Tests TopWiring transformation
 */
class TopWiringTests extends LowTransformSpec with FirrtlRunners {
  val testDir = createTestDirectory("TopWiringTests")
  val testDirName = testDir.getPath

   def topWiringDummyOutputFilesFunction(dir: String, 
                                         mapping: Seq[((ComponentName, Type, Boolean, Seq[String], String), Int)], 
                                         state: CircuitState): CircuitState = {
     state
   }

   def topWiringTestOutputFilesFunction(dir: String, 
                                        mapping: Seq[((ComponentName, Type, Boolean, Seq[String], String), Int)], 
                                        state: CircuitState): CircuitState = {
     val testOutputFile = new PrintWriter(new File(dir, "TopWiringOutputTest.txt" ))
     mapping map {
          case ((_, tpe, _, path, prefix), index) => {
            val portwidth = tpe match { case GroundType(IntWidth(w)) => w }
            val portnum = index
            val portname = prefix + path.mkString("_")
            testOutputFile.append(s"new top level port $portnum : $portname, with width $portwidth \n")
          }
     }
     testOutputFile.close()
     state
   }

   def transform = new TopWiringTransform
   "The signal x in module C" should s"be connected to Top port with topwiring prefix and outputfile in $testDirName" in {
      val input =
         """circuit Top :
           |  module Top :
           |    inst a1 of A
           |    inst a2 of A_
           |  module A :
           |    output x: UInt<1>
           |    x <= UInt(1)
           |    inst b1 of B
           |  module A_ :
           |    output x: UInt<1>
           |    x <= UInt(1)
           |  module B :
           |    output x: UInt<1>
           |    x <= UInt(1)
           |    inst c1 of C
           |  module C:
           |    output x: UInt<1>
           |    x <= UInt(0)
           """.stripMargin
      val topwiringannos = Seq(TopWiringAnnotation(ComponentName(s"x", 
                                                                 ModuleName(s"C", CircuitName(s"Top"))), 
                                                   s"topwiring_"),
                         TopWiringOutputFilesAnnotation(testDirName, topWiringTestOutputFilesFunction))
      val check =
         """circuit Top :
           |  module Top :
           |    output topwiring_a1_b1_c1_x: UInt<1>
           |    inst a1 of A
           |    inst a2 of A_
           |    topwiring_a1_b1_c1_x <= a1.topwiring_b1_c1_x
           |  module A :
           |    output x: UInt<1>
           |    output topwiring_b1_c1_x: UInt<1>
           |    inst b1 of B
           |    x <= UInt(1)
           |    topwiring_b1_c1_x <= b1.topwiring_c1_x
           |  module A_ :
           |    output x: UInt<1>
           |    x <= UInt(1)
           |  module B :
           |    output x: UInt<1>
           |    output topwiring_c1_x: UInt<1>
           |    inst c1 of C
           |    x <= UInt(1)
           |    topwiring_c1_x <= c1.topwiring_x
           |  module C:
           |    output x: UInt<1>
           |    output topwiring_x: UInt<1>
           |    x <= UInt(0)
           |    topwiring_x <= x
           """.stripMargin
      execute(input, check, topwiringannos)
   }

   "The signal x in module C inst c1 and c2" should 
    s"be connected to Top port with topwiring prefix and outfile in $testDirName" in {
      val input =
         """circuit Top :
           |  module Top :
           |    inst a1 of A
           |    inst a2 of A_
           |  module A :
           |    output x: UInt<1>
           |    x <= UInt(1)
           |    inst b1 of B
           |  module A_ :
           |    output x: UInt<1>
           |    x <= UInt(1)
           |  module B :
           |    output x: UInt<1>
           |    x <= UInt(1)
           |    inst c1 of C
           |    inst c2 of C
           |  module C:
           |    output x: UInt<1>
           |    x <= UInt(0)
           """.stripMargin
      val topwiringannos = Seq(TopWiringAnnotation(ComponentName(s"x",
                                                    ModuleName(s"C", CircuitName(s"Top"))), s"topwiring_"),
                               TopWiringOutputFilesAnnotation(testDirName, topWiringTestOutputFilesFunction))
      val check =
         """circuit Top :
           |  module Top :
           |    output topwiring_a1_b1_c1_x: UInt<1>
           |    output topwiring_a1_b1_c2_x: UInt<1>
           |    inst a1 of A
           |    inst a2 of A_
           |    topwiring_a1_b1_c1_x <= a1.topwiring_b1_c1_x
           |    topwiring_a1_b1_c2_x <= a1.topwiring_b1_c2_x
           |  module A :
           |    output x: UInt<1>
           |    output topwiring_b1_c1_x: UInt<1>
           |    output topwiring_b1_c2_x: UInt<1>
           |    inst b1 of B
           |    x <= UInt(1)
           |    topwiring_b1_c1_x <= b1.topwiring_c1_x
           |    topwiring_b1_c2_x <= b1.topwiring_c2_x
           |  module A_ :
           |    output x: UInt<1>
           |    x <= UInt(1)
           |  module B :
           |    output x: UInt<1>
           |    output topwiring_c1_x: UInt<1>
           |    output topwiring_c2_x: UInt<1>
           |    inst c1 of C
           |    inst c2 of C
           |    x <= UInt(1)
           |    topwiring_c1_x <= c1.topwiring_x
           |    topwiring_c2_x <= c2.topwiring_x
           |  module C:
           |    output x: UInt<1>
           |    output topwiring_x: UInt<1>
           |    x <= UInt(0)
           |    topwiring_x <= x
           """.stripMargin
      execute(input, check, topwiringannos)
   }

   "The signal x in module C" should 
   s"be connected to Top port with topwiring prefix and outputfile in $testDirName, after name colission" in {
      val input =
         """circuit Top :
           |  module Top :
           |    inst a1 of A
           |    inst a2 of A_
           |    wire topwiring_a1_b1_c1_x : UInt<1>
           |    topwiring_a1_b1_c1_x <= UInt(0)
           |  module A :
           |    output x: UInt<1>
           |    x <= UInt(1)
           |    inst b1 of B
           |    wire topwiring_b1_c1_x : UInt<1>
           |    topwiring_b1_c1_x <= UInt(0)
           |  module A_ :
           |    output x: UInt<1>
           |    x <= UInt(1)
           |  module B :
           |    output x: UInt<1>
           |    x <= UInt(1)
           |    inst c1 of C
           |  module C:
           |    output x: UInt<1>
           |    x <= UInt(0)
           """.stripMargin
      val topwiringannos = Seq(TopWiringAnnotation(ComponentName(s"x", 
                                                                 ModuleName(s"C", CircuitName(s"Top"))), 
                                                                 s"topwiring_"),
                               TopWiringOutputFilesAnnotation(testDirName, topWiringTestOutputFilesFunction))
      val check =
         """circuit Top :
           |  module Top :
           |    output topwiring_a1_b1_c1_x_0: UInt<1>
           |    inst a1 of A
           |    inst a2 of A_
           |    node topwiring_a1_b1_c1_x = UInt<1>("h0")
           |    topwiring_a1_b1_c1_x_0 <= a1.topwiring_b1_c1_x_0
           |  module A :
           |    output x: UInt<1>
           |    output topwiring_b1_c1_x_0: UInt<1>
           |    inst b1 of B
           |    node topwiring_b1_c1_x = UInt<1>("h0")
           |    x <= UInt(1)
           |    topwiring_b1_c1_x_0 <= b1.topwiring_c1_x
           |  module A_ :
           |    output x: UInt<1>
           |    x <= UInt(1)
           |  module B :
           |    output x: UInt<1>
           |    output topwiring_c1_x: UInt<1>
           |    inst c1 of C
           |    x <= UInt(1)
           |    topwiring_c1_x <= c1.topwiring_x
           |  module C:
           |    output x: UInt<1>
           |    output topwiring_x: UInt<1>
           |    x <= UInt(0)
           |    topwiring_x <= x
           """.stripMargin
      execute(input, check, topwiringannos)
   }

   "The signal x in module C" should 
   "be connected to Top port with topwiring prefix and no output function" in {
      val input =
         """circuit Top :
           |  module Top :
           |    inst a1 of A
           |    inst a2 of A_
           |  module A :
           |    output x: UInt<1>
           |    x <= UInt(1)
           |    inst b1 of B
           |  module A_ :
           |    output x: UInt<1>
           |    x <= UInt(1)
           |  module B :
           |    output x: UInt<1>
           |    x <= UInt(1)
           |    inst c1 of C
           |  module C:
           |    output x: UInt<1>
           |    x <= UInt(0)
           """.stripMargin
      val topwiringannos = Seq(TopWiringAnnotation(ComponentName(s"x", 
                                                                 ModuleName(s"C", CircuitName(s"Top"))), 
                                                   s"topwiring_"))
      val check =
         """circuit Top :
           |  module Top :
           |    output topwiring_a1_b1_c1_x: UInt<1>
           |    inst a1 of A
           |    inst a2 of A_
           |    topwiring_a1_b1_c1_x <= a1.topwiring_b1_c1_x
           |  module A :
           |    output x: UInt<1>
           |    output topwiring_b1_c1_x: UInt<1>
           |    inst b1 of B
           |    x <= UInt(1)
           |    topwiring_b1_c1_x <= b1.topwiring_c1_x
           |  module A_ :
           |    output x: UInt<1>
           |    x <= UInt(1)
           |  module B :
           |    output x: UInt<1>
           |    output topwiring_c1_x: UInt<1>
           |    inst c1 of C
           |    x <= UInt(1)
           |    topwiring_c1_x <= c1.topwiring_x
           |  module C:
           |    output x: UInt<1>
           |    output topwiring_x: UInt<1>
           |    x <= UInt(0)
           |    topwiring_x <= x
           """.stripMargin
      execute(input, check, topwiringannos)
   }

   "The signal x in module C inst c1 and c2 and signal y in module A_" should 
   s"be connected to Top port with topwiring prefix and outfile in $testDirName" in {
      val input =
         """circuit Top :
           |  module Top :
           |    inst a1 of A
           |    inst a2 of A_
           |  module A :
           |    output x: UInt<1>
           |    x <= UInt(1)
           |    inst b1 of B
           |  module A_ :
           |    output x: UInt<1>
           |    wire y : UInt<1>
           |    y <= UInt(1)
           |    x <= UInt(1)
           |  module B :
           |    output x: UInt<1>
           |    x <= UInt(1)
           |    inst c1 of C
           |    inst c2 of C
           |  module C:
           |    output x: UInt<1>
           |    x <= UInt(0)
           """.stripMargin
      val topwiringannos = Seq(TopWiringAnnotation(ComponentName(s"x", 
                                                                 ModuleName(s"C", CircuitName(s"Top"))), 
                                                   s"topwiring_"),
                               TopWiringAnnotation(ComponentName(s"y", 
                                                                 ModuleName(s"A_", CircuitName(s"Top"))), 
                                                   s"topwiring_"),
                         TopWiringOutputFilesAnnotation(testDirName, topWiringTestOutputFilesFunction))
      val check =
         """circuit Top :
           |  module Top :
           |    output topwiring_a1_b1_c1_x: UInt<1>
           |    output topwiring_a1_b1_c2_x: UInt<1>
           |    output topwiring_a2_y: UInt<1>
           |    inst a1 of A
           |    inst a2 of A_
           |    topwiring_a1_b1_c1_x <= a1.topwiring_b1_c1_x
           |    topwiring_a1_b1_c2_x <= a1.topwiring_b1_c2_x
           |    topwiring_a2_y <= a2.topwiring_y
           |  module A :
           |    output x: UInt<1>
           |    output topwiring_b1_c1_x: UInt<1>
           |    output topwiring_b1_c2_x: UInt<1>
           |    inst b1 of B
           |    x <= UInt(1)
           |    topwiring_b1_c1_x <= b1.topwiring_c1_x
           |    topwiring_b1_c2_x <= b1.topwiring_c2_x
           |  module A_ :
           |    output x: UInt<1>
           |    output topwiring_y: UInt<1>
           |    node y = UInt<1>("h1")
           |    x <= UInt(1)
           |    topwiring_y <= y
           |  module B :
           |    output x: UInt<1>
           |    output topwiring_c1_x: UInt<1>
           |    output topwiring_c2_x: UInt<1>
           |    inst c1 of C
           |    inst c2 of C
           |    x <= UInt(1)
           |    topwiring_c1_x <= c1.topwiring_x
           |    topwiring_c2_x <= c2.topwiring_x
           |  module C:
           |    output x: UInt<1>
           |    output topwiring_x: UInt<1>
           |    x <= UInt(0)
           |    topwiring_x <= x
           """.stripMargin
      execute(input, check, topwiringannos)
   }

   "The signal x in module C inst c1 and c2 and signal y in module A_" should 
   s"be connected to Top port with topwiring and top2wiring prefix and outfile in $testDirName" in {
      val input =
         """circuit Top :
           |  module Top :
           |    inst a1 of A
           |    inst a2 of A_
           |  module A :
           |    output x: UInt<1>
           |    x <= UInt(1)
           |    inst b1 of B
           |  module A_ :
           |    output x: UInt<1>
           |    wire y : UInt<1>
           |    y <= UInt(1)
           |    x <= UInt(1)
           |  module B :
           |    output x: UInt<1>
           |    x <= UInt(1)
           |    inst c1 of C
           |    inst c2 of C
           |  module C:
           |    output x: UInt<1>
           |    x <= UInt(0)
           """.stripMargin
      val topwiringannos = Seq(TopWiringAnnotation(ComponentName(s"x", 
                                                                 ModuleName(s"C", CircuitName(s"Top"))), 
                                                   s"topwiring_"),
                               TopWiringAnnotation(ComponentName(s"y", 
                                                                 ModuleName(s"A_", CircuitName(s"Top"))), 
                                                   s"top2wiring_"),
                         TopWiringOutputFilesAnnotation(testDirName, topWiringTestOutputFilesFunction))
      val check =
         """circuit Top :
           |  module Top :
           |    output topwiring_a1_b1_c1_x: UInt<1>
           |    output topwiring_a1_b1_c2_x: UInt<1>
           |    output top2wiring_a2_y: UInt<1>
           |    inst a1 of A
           |    inst a2 of A_
           |    topwiring_a1_b1_c1_x <= a1.topwiring_b1_c1_x
           |    topwiring_a1_b1_c2_x <= a1.topwiring_b1_c2_x
           |    top2wiring_a2_y <= a2.top2wiring_y
           |  module A :
           |    output x: UInt<1>
           |    output topwiring_b1_c1_x: UInt<1>
           |    output topwiring_b1_c2_x: UInt<1>
           |    inst b1 of B
           |    x <= UInt(1)
           |    topwiring_b1_c1_x <= b1.topwiring_c1_x
           |    topwiring_b1_c2_x <= b1.topwiring_c2_x
           |  module A_ :
           |    output x: UInt<1>
           |    output top2wiring_y: UInt<1>
           |    node y = UInt<1>("h1")
           |    x <= UInt(1)
           |    top2wiring_y <= y
           |  module B :
           |    output x: UInt<1>
           |    output topwiring_c1_x: UInt<1>
           |    output topwiring_c2_x: UInt<1>
           |    inst c1 of C
           |    inst c2 of C
           |    x <= UInt(1)
           |    topwiring_c1_x <= c1.topwiring_x
           |    topwiring_c2_x <= c2.topwiring_x
           |  module C:
           |    output x: UInt<1>
           |    output topwiring_x: UInt<1>
           |    x <= UInt(0)
           |    topwiring_x <= x
           """.stripMargin
      execute(input, check, topwiringannos)
   }

   "The signal fullword in module C inst c1 and c2 and signal y in module A_" should 
   s"be connected to Top port with topwiring and top2wiring prefix and outfile in $testDirName" in {
      val input =
         """circuit Top :
           |  module Top :
           |    inst a1 of A
           |    inst a2 of A_
           |  module A :
           |    output fullword: UInt<1>
           |    fullword <= UInt(1)
           |    inst b1 of B
           |  module A_ :
           |    output fullword: UInt<1>
           |    wire y : UInt<1>
           |    y <= UInt(1)
           |    fullword <= UInt(1)
           |  module B :
           |    output fullword: UInt<1>
           |    fullword <= UInt(1)
           |    inst c1 of C
           |    inst c2 of C
           |  module C:
           |    output fullword: UInt<1>
           |    fullword <= UInt(0)
           """.stripMargin
      val topwiringannos = Seq(TopWiringAnnotation(ComponentName(s"fullword", 
                                                                 ModuleName(s"C", CircuitName(s"Top"))), 
                                                   s"topwiring_"),
                               TopWiringAnnotation(ComponentName(s"y", 
                                                                 ModuleName(s"A_", CircuitName(s"Top"))), 
                                                   s"top2wiring_"),
                         TopWiringOutputFilesAnnotation(testDirName, topWiringTestOutputFilesFunction))
      val check =
         """circuit Top :
           |  module Top :
           |    output topwiring_a1_b1_c1_fullword: UInt<1>
           |    output topwiring_a1_b1_c2_fullword: UInt<1>
           |    output top2wiring_a2_y: UInt<1>
           |    inst a1 of A
           |    inst a2 of A_
           |    topwiring_a1_b1_c1_fullword <= a1.topwiring_b1_c1_fullword
           |    topwiring_a1_b1_c2_fullword <= a1.topwiring_b1_c2_fullword
           |    top2wiring_a2_y <= a2.top2wiring_y
           |  module A :
           |    output fullword: UInt<1>
           |    output topwiring_b1_c1_fullword: UInt<1>
           |    output topwiring_b1_c2_fullword: UInt<1>
           |    inst b1 of B
           |    fullword <= UInt(1)
           |    topwiring_b1_c1_fullword <= b1.topwiring_c1_fullword
           |    topwiring_b1_c2_fullword <= b1.topwiring_c2_fullword
           |  module A_ :
           |    output fullword: UInt<1>
           |    output top2wiring_y: UInt<1>
           |    node y = UInt<1>("h1")
           |    fullword <= UInt(1)
           |    top2wiring_y <= y
           |  module B :
           |    output fullword: UInt<1>
           |    output topwiring_c1_fullword: UInt<1>
           |    output topwiring_c2_fullword: UInt<1>
           |    inst c1 of C
           |    inst c2 of C
           |    fullword <= UInt(1)
           |    topwiring_c1_fullword <= c1.topwiring_fullword
           |    topwiring_c2_fullword <= c2.topwiring_fullword
           |  module C:
           |    output fullword: UInt<1>
           |    output topwiring_fullword: UInt<1>
           |    fullword <= UInt(0)
           |    topwiring_fullword <= fullword
           """.stripMargin
      execute(input, check, topwiringannos)
   }

<<<<<<< HEAD
=======

   "The signal fullword in module C inst c1 and c2 and signal fullword in module B" should
   s"be connected to Top port with topwiring prefix" in {
      val input =
         """circuit Top :
           |  module Top :
           |    inst a1 of A
           |    inst a2 of A_
           |  module A :
           |    output fullword: UInt<1>
           |    fullword <= UInt(1)
           |    inst b1 of B
           |  module A_ :
           |    output fullword: UInt<1>
           |    wire y : UInt<1>
           |    y <= UInt(1)
           |    fullword <= UInt(1)
           |  module B :
           |    output fullword: UInt<1>
           |    fullword <= UInt(1)
           |    inst c1 of C
           |    inst c2 of C
           |  module C:
           |    output fullword: UInt<1>
           |    fullword <= UInt(0)
           """.stripMargin
     val topwiringannos = Seq(TopWiringAnnotation(ComponentName(s"fullword",
                                                                 ModuleName(s"C", CircuitName(s"Top"))),
                                                   s"topwiring_"),
                               TopWiringAnnotation(ComponentName(s"fullword",
                                                                 ModuleName(s"B", CircuitName(s"Top"))),
                                                   s"topwiring_"))
     val check =
         """circuit Top :
           |  module Top :
           |    output topwiring_a1_b1_fullword: UInt<1>
           |    output topwiring_a1_b1_c1_fullword: UInt<1>
           |    output topwiring_a1_b1_c2_fullword: UInt<1>
           |    inst a1 of A
           |    inst a2 of A_
           |    topwiring_a1_b1_fullword <= a1.topwiring_b1_fullword
           |    topwiring_a1_b1_c1_fullword <= a1.topwiring_b1_c1_fullword
           |    topwiring_a1_b1_c2_fullword <= a1.topwiring_b1_c2_fullword
           |  module A :
           |    output fullword: UInt<1>
           |    output topwiring_b1_fullword: UInt<1>
           |    output topwiring_b1_c1_fullword: UInt<1>
           |    output topwiring_b1_c2_fullword: UInt<1>
           |    inst b1 of B
           |    fullword <= UInt(1)
           |    topwiring_b1_fullword <= b1.topwiring_fullword
           |    topwiring_b1_c1_fullword <= b1.topwiring_c1_fullword
           |    topwiring_b1_c2_fullword <= b1.topwiring_c2_fullword
           |  module A_ :
           |    output fullword: UInt<1>
           |    node y = UInt<1>("h1")
           |    fullword <= UInt(1)
           |  module B :
           |    output fullword: UInt<1>
           |    output topwiring_fullword: UInt<1>
           |    output topwiring_c1_fullword: UInt<1>
           |    output topwiring_c2_fullword: UInt<1>
           |    inst c1 of C
           |    inst c2 of C
           |    fullword <= UInt(1)
           |    topwiring_fullword <= fullword
           |    topwiring_c1_fullword <= c1.topwiring_fullword
           |    topwiring_c2_fullword <= c2.topwiring_fullword
           |  module C:
           |    output fullword: UInt<1>
           |    output topwiring_fullword: UInt<1>
           |    fullword <= UInt(0)
           |    topwiring_fullword <= fullword
           """.stripMargin
      execute(input, check, topwiringannos)
   }


>>>>>>> 95801dca
   "TopWiringTransform" should "do nothing if run without TopWiring* annotations" in {
     val input = """|circuit Top :
                    |  module Top :
                    |    input foo : UInt<1>""".stripMargin
     val inputFile = {
       val fileName = s"${testDir.getAbsolutePath}/input-no-sources.fir"
       val w = new PrintWriter(fileName)
       w.write(input)
       w.close()
       fileName
     }
     val args = Array(
       "--custom-transforms", "firrtl.transforms.TopWiring.TopWiringTransform",
       "--input-file", inputFile,
       "--top-name", "Top",
       "--compiler", "low",
       "--info-mode", "ignore"
     )
     firrtl.Driver.execute(args) match {
       case FirrtlExecutionSuccess(_, emitted) => parse(emitted) should be (parse(input))
       case _ => fail
     }
   }
}<|MERGE_RESOLUTION|>--- conflicted
+++ resolved
@@ -517,8 +517,6 @@
       execute(input, check, topwiringannos)
    }
 
-<<<<<<< HEAD
-=======
 
    "The signal fullword in module C inst c1 and c2 and signal fullword in module B" should
    s"be connected to Top port with topwiring prefix" in {
@@ -597,7 +595,6 @@
    }
 
 
->>>>>>> 95801dca
    "TopWiringTransform" should "do nothing if run without TopWiring* annotations" in {
      val input = """|circuit Top :
                     |  module Top :
